--- conflicted
+++ resolved
@@ -1,18 +1,12 @@
 plugins {
     id 'idea'
-	id 'eclipse'
     id 'groovy'
     id 'com.gradle.plugin-publish' version '1.2.0'
     id 'com.github.hierynomus.license' version '0.16.1'
 }
 
-<<<<<<< HEAD
-group = "com.github.jk1"
-version = "1.14.1"
-=======
 group = 'com.github.jk1'
 version = '2.1'
->>>>>>> 36c9bbaa
 
 sourceCompatibility = JavaVersion.VERSION_11
 targetCompatibility = JavaVersion.VERSION_11
