--- conflicted
+++ resolved
@@ -5,13 +5,8 @@
     id 'com.github.hierynomus.license' version '0.16.1'
 }
 
-<<<<<<< HEAD
-group = "com.github.jk1"
-version = "2.2-SNAPSHOT"
-=======
 group = 'com.github.jk1'
 version = '2.1'
->>>>>>> 399f523c
 
 sourceCompatibility = JavaVersion.VERSION_11
 targetCompatibility = JavaVersion.VERSION_11
