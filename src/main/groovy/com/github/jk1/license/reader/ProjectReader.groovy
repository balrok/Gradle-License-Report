--- conflicted
+++ resolved
@@ -29,12 +29,14 @@
     private Logger LOGGER = Logging.getLogger(ReportTask.class)
 
     private Project[] projects
+    private Project[] buildScriptProjects
     private String[] configurations
 
     private ConfigurationReader configurationReader
 
     ProjectReader(LicenseReportExtension config) {
         this.projects = config.projects
+        this.buildScriptProjects = config.buildScriptProjects
         this.configurations = config.configurations
         this.configurationReader = new ConfigurationReader(config, new CachedModuleReader(config))
     }
@@ -43,45 +45,31 @@
         ProjectData data = new ProjectData()
         data.project = project
 
-<<<<<<< HEAD
-        data.configurations.addAll(readProjects(false))
-        data.configurations.addAll(readProjects(true))
+        LOGGER.info("Configured projects: ${projects.join(',')}")
+
+
+        List<ConfigurationData> readProjectConfigurations = projects.collect { subProject ->
+            getConfigurationDataFromProject(GradleProject.ofProject(subProject))
+        }.flatten()
+        readProjectConfigurations = mergeConfigurationDataWithSameName(readProjectConfigurations)
+
+        List<ConfigurationData> readBuildScriptConfigurations = buildScriptProjects.collect { subProject ->
+            getConfigurationDataFromProject(GradleProject.ofProject(subProject))
+        }.flatten()
+        readBuildConfigurations = mergeConfigurationDataWithSameName(readBuildScriptConfigurations)
+
+        data.configurations.addAll(readProjectConfigurations)
+        data.configurations.addAll(readBuildConfigurations)
         return data
     }
 
-    private List<ConfigurationData> readProjects(boolean buildScripts) {
-        Project[] projectsToScan;
-        if (buildScripts) {
-            projectsToScan = config.buildScriptProjects
-            LOGGER.info("Configured buildScript projects: ${projectsToScan.join(',')}")
-        } else {
-            projectsToScan = config.projects
-            LOGGER.info("Configured projects: ${projectsToScan.join(',')}")
-        }
+    List<ConfigurationData> getConfigurationDataFromProject(GradleProject project) {
+        Set<Configuration> configurationsToScan = findConfigurationsToScan(gradleProject)
 
-        List<ConfigurationData> readConfigurations = projectsToScan.collect { subProject ->
-            GradleProject gradleProject;
+        configurationsToScan.addAll(getAllExtendedConfigurations(configurationsToScan))
 
-            if (buildScripts) {
-                gradleProject = GradleProject.ofScript(subProject)
-            } else {
-                gradleProject = GradleProject.ofProject(subProject)
-            }
-
-            Set<Configuration> configurationsToScan = findConfigurationsToScan(gradleProject)
-=======
-        LOGGER.info("Configured projects: ${projects.join(',')}")
-
-        List<ConfigurationData> readConfigurations = projects.collect { subProject ->
-            Set<Configuration> configurationsToScan = findConfigurationsToScan(subProject)
->>>>>>> a420142e
-
-            configurationsToScan.addAll(getAllExtendedConfigurations(configurationsToScan))
-
-            LOGGER.info("Configurations(${gradleProject.name}): ${configurationsToScan.join(',')}")
-            readConfigurationData(configurationsToScan, gradleProject)
-        }.flatten()
-        mergeConfigurationDataWithSameName(readConfigurations)
+        LOGGER.info("Configurations(${gradleProject.name}): ${configurationsToScan.join(',')}")
+        return readConfigurationData(configurationsToScan, gradleProject)
     }
 
     private Set<Configuration> findConfigurationsToScan(GradleProject project) {
@@ -118,13 +106,8 @@
         }
     }
 
-<<<<<<< HEAD
-    static Set<Configuration> findConfiguredConfigurations(GradleProject project, LicenseReportExtension extension) {
-        project.configurations.findAll { config -> config.name in extension.configurations }
-=======
-    private Set<Configuration> findConfiguredConfigurations(Project project) {
+    private Set<Configuration> findConfiguredConfigurations(GradleProject project) {
         project.configurations.findAll { config -> config.name in configurations }
->>>>>>> a420142e
     }
 
     private static Set<Configuration> findUnresolvable(Set<Configuration> toScan) {
